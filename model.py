import torch
import torch.nn as nn
from torch.nn.utils.rnn import pack_padded_sequence
from utils import load_glove_embeddings, load_elmo_embeddings, load_onehot_embeddings
from crf import CRFLoss
import math


class MTLArchitecture(nn.Module):
    """
    The main class where all successive architectures are initialised and a forward pass is done through each
    of them.
    """

    def __init__(self, num_word_types, shared_layer_size, num_char_types, \
                        char_dim, hidden_dim, dropout, num_layers_shared, num_layers_ner, num_layers_re, \
                        num_tag_types, num_rel_types, init, label_embeddings_size, activation_type="relu", \
                        recurrent_unit="gru", device='cuda'):
        """
        Initialise.

        :param num_word_types: vocabulary size, to be used as input
        :param shared_layer_size: final output size of the shared layers, to be as inputs to task-specific layers
        :param num_char_types: vocabulary of characters, to be used for CharRNN
        :param char_dim: character dimension
        :param hidden_dim: hidden dimensions of biRNN
        :param dropout: dropout values for nodes in biRNN
        :param num_layers_shared: number of shared biRNN layers
        :param num_layers_ner: number of NER biRNN layers
        :param num_layers_re: number of RE biRNN layers
        :param num_tag_types: unique tags of the model, will be used by NER specific layers
        :param num_rel_types: unique relations of the model, will be used by RE specific layers
        :param init: uniform initialization used in NER CRF
        :param label_embeddings_size: label embedding size to be used in NER and RE
        :param activation_type: the type of activation function to use
        :param recurrent_unit: the type of recurrent unit to use for biRNN - GRU or LSTM
        """

        super(MTLArchitecture, self).__init__()

        self.shared_layers = SharedRNN(num_word_types, shared_layer_size, num_char_types, \
                                        char_dim, hidden_dim, dropout, num_layers_shared, \
                                        recurrent_unit, device)

        self.ner_layers = NERSpecificRNN(shared_layer_size, num_tag_types, hidden_dim, dropout, \
                                        num_layers_ner, init, activation_type, recurrent_unit)

        self.re_layers = RESpecificRNN(shared_layer_size, num_rel_types, hidden_dim, dropout, \
                                        num_layers_re, label_embeddings_size, activation_type, \
                                        recurrent_unit)

        self.loss = nn.CrossEntropyLoss()

    def forward(self, X, Y, C, C_lengths, rstartseqs, rendseqs, rseqs, sents):
        """
        Do a single forwawrd pass on the entire architecture - through all the shared, NER and RE RNNs.

        :param X: encoded sentences
        :param Y: encoded tags
        :param C: encoded characters
        :param C_lengths: lengths of characters in the words
        :param rstartseqs: the start indices of the relations for RE
        :param rendseqs: the end indices of relations for RE
        :param rseqs:
        :param sents: raw non-encoded sentences
        :return:
        """

        shared_representations = self.shared_layers(C, C_lengths, sents)
<<<<<<< HEAD
        ner_score, tag_embeddings = self.ner_layers(shared_representations, Y)
        re_score = self.re_layers(rstartseqs, rendseqs, rseqs, sents, shared_representations, tag_embeddings)
=======
        ner_score = self.ner_layers(shared_representations, Y)
        re_score = self.re_layers(shared_representations, Y, rstartseqs, rendseqs, rseqs)
>>>>>>> 73a791ab
        return ner_score

    def do_epoch(self, epoch_num, train_batches, clip, optim, check_interval=200):
        """
        Run the forward pass in multiple epochs across training batches.

        :param epoch_num: number of epochs
        :param train_batches: the training data batches
        :param optim: the optimiser used for minimising the loss
        :param check_interval: save the results once after this many intervals
        :return:
        """

        self.train()

        output = {}
        for batch_num, (X, Y, C, C_lengths, rstartseqs, rendseqs, rseqs, sents) in enumerate(train_batches):
            optim.zero_grad()
            forward_result = self.forward(X, Y, C, C_lengths, rstartseqs, rendseqs, rseqs, sents)
            loss1 = forward_result["loss"]
            # ADD RE PART AND CHANGE THE THINGS AFTER THIS LINE
            loss1.backward()
            nn.utils.clip_grad_norm_(self.parameters(), clip)
            optim.step()

            for key in forward_result:
                output[key] = forward_result[key] if not key in output else \
                              output[key] + forward_result[key]

            if (batch_num + 1) % check_interval == 0:
                print('Epoch {:3d} | Batch {:5d}/{:5d} | '
                           'Average Loss {:8.4f}'.format(
                               epoch_num, batch_num + 1, len(train_batches),
                               output['loss'] / (batch_num + 1)))
            if math.isnan(output['loss']):
                print('Stopping training since objective is NaN')
                break
        for key in output:
            output[key] /= (batch_num + 1)

        return output

    def evaluate(self, eval_batches, tag2y=None, rel2y=None):
        self.eval()
        pass

class SharedRNN(nn.Module):
    """
    A shared Bidirectional GRU layer that takes in the initial words, converts them to respective embeddings
    and passes them to the respective NER and RE specific layers.
    """

    ELMODim = 1024
    GloveDim = 300
    OneHotDim = 7
    def __init__(self, num_word_types, shared_layer_size, num_char_types, \
                    char_dim, hidden_dim, dropout, num_layers, recurrent_unit="gru", \
                    device="cpu"):
        """
        :param num_word_types:
        :param shared_layer_size:
        :param num_char_types:
        :param char_dim:
        :param hidden_dim:
        :param dropout:
        :param num_layers:
        :param recurrent_unit:
        """

        super(SharedRNN, self).__init__()
        self.CharDim = char_dim
        self.Pad_ind = 0
        self.device = device
        word_dim = self.ELMODim + self.GloveDim + self.CharDim + self.OneHotDim

        # Initialise char-embedding BiRNN
        self.cemb = nn.Embedding(num_char_types, self.CharDim, padding_idx=self.Pad_ind)
        self.charRNN = CharRNN(self.cemb, 1, recurrent_unit)

        if recurrent_unit == "gru":
            self.wordRNN = nn.GRU(word_dim, shared_layer_size, num_layers, bidirectional=True)
        else:
            self.wordRNN = nn.LSTM(word_dim, shared_layer_size, num_layers, bidirectional=True)

    def forward(self, char_encoded, C_lengths, raw_sentences):
        """
        Pass the input sentences through the GRU layers.
        :param X: batch of sentences
        :return:
        """

        batch_size = len(raw_sentences)
        elmo_embeddings = load_elmo_embeddings(raw_sentences).to(self.device)
        glove_embeddings = load_glove_embeddings(raw_sentences).to(self.device)
        char_embeddings = self.charRNN(char_encoded, C_lengths).to(self.device)
        one_hot_embeddings = load_onehot_embeddings(raw_sentences).to(self.device)
        num_words, char_dim = char_embeddings.size()
        char_embeddings = char_embeddings.view(batch_size, num_words // batch_size, char_dim)
        final_embeddings = torch.cat([elmo_embeddings, glove_embeddings, char_embeddings, one_hot_embeddings], dim=2)

        # Get the shared layer representations.
        shared_output, _ = self.wordRNN(final_embeddings)
        return shared_output

class NERSpecificRNN(nn.Module):
    """
    NER specific bidirectional GRU layers that take in the shared representations from the shared layers and calculates
    the respective NER scores.
    """

    TagLabelEmbedding = 25
    def __init__(self, shared_layer_size, num_tag_types, hidden_dim, dropout, num_layers, \
                    init, activation_type="relu", recurrent_unit="gru"):
        """
        Initialise.

        :param shared_layer_size: final output size of the shared layers, to be as inputs to task-specific layers
        :param num_tag_types: unique tags of the model, will be used by NER specific layers
        :param hidden_dim: the NER biRNN hidden layer dimension
        :param dropout: dropout values for nodes in biRNN
        :param num_layers: number of layers in this biRNN
        :param activation_type: the type of activation function to use
        :param recurrent_unit: the type of recurrent unit to use for biRNN - GRU or LSTM
        """

        super(NERSpecificRNN, self).__init__()

        self.Pad_ind = 0
        if recurrent_unit == "gru":
            self.birnn = nn.GRU(2*shared_layer_size, shared_layer_size, num_layers, bidirectional=True)
        else:
            self.birnn = nn.LSTM(2*shared_layer_size, shared_layer_size, num_layers, bidirectional=True)

        self.FFNNe1 = nn.Linear(2*shared_layer_size, hidden_dim)
        if activation_type == "relu":
            self.activation = nn.ReLU()
        elif activation_type == "tanh":
            self.activation = nn.Tanh()
        elif activation_type == "gelu":
            self.activation = nn.GELU()

        self.FFNNe2 = nn.Linear(hidden_dim, num_tag_types)
        self.tag_embeddings = nn.Embedding(num_tag_types, self.TagLabelEmbedding, padding_idx=self.Pad_ind)
        self.loss = CRFLoss(num_tag_types, init)

    def forward(self, shared_representations, Y):
        """
        Do a forward pass by taking input from the shared layers and generating the NER scores for the input
        sentences.

        :param shared_representations: tensor of shared representations from the shared layer.
        :param Y: the label NER tags for the input sentences
        :return: NER scores
        """

        ner_representation, _ = self.birnn(shared_representations)
        scores = self.FFNNe2(self.activation(self.FFNNe1(ner_representation)))
        loss = self.loss(scores, Y)
        tag_embeddings = self.tag_embeddings(Y)
        return {'loss': loss}, tag_embeddings

class RESpecificRNN(nn.Module):
    """
    RE specific bidirectional GRU layers that take in the shared representations from the shared layers and calculates
    the respective RE scores.
    """

    def __init__(self, shared_layer_size, num_rel_types, hidden_dim, dropout, num_layers, \
                    label_embeddings_size, activation_type="relu", recurrent_unit="gru"):
        """
        Initialise.

        :param shared_layer_size:
        :param num_rel_types:
        :param hidden_dim:
        :param dropout:
        :param num_layers:
        :param label_embeddings_size:
        :param activation_type:
        :param recurrent_unit:
        """

        super(RESpecificRNN, self).__init__()

        self.rel_label_embeds = nn.Embedding(num_rel_types, label_embeddings_size)
        nn.init.xavier_uniform_(self.rel_label_embeds.weight.data)

        # Add check for 0 task-specific layers, it'll be used while hyperparameter tuning
        if recurrent_unit == "gru":
            self.birnn = nn.GRU(2*shared_layer_size, shared_layer_size, num_layers, bidirectional=True)
        else:
            self.birnn = nn.LSTM(2*shared_layer_size, shared_layer_size, num_layers, bidirectional=True)

        self.FFNNr1 = nn.Linear(2*shared_layer_size, hidden_dim)
        if activation_type == "relu":
            self.activation = nn.ReLU()
        elif activation_type == "tanh":
            self.activation = nn.Tanh()
        elif activation_type == "gelu":
            self.activation = nn.GELU()

        self.FFNNr2 = nn.Linear(hidden_dim, num_rel_types)

<<<<<<< HEAD
    def forward(self, rstartseqs, rendseqs, rseqs, raw_sentences, shared_representations, tag_embeddings):
        """

        :param shared_representations:
        :param tag_embeddings:
        :return:
        """

        concatenated_input = torch.cat([shared_representations, tag_embeddings], dim=2)
        print([len(x) for x in rendseqs])
        print([len(x) for x in raw_sentences], concatenated_input.size())
        s

=======
    def trim_embeddings(self, embeddings, rstartseqs, rendseqs):
        print(embeddings.shape, rstartseqs, rendseqs)
        B, T, E = embeddings.shape
        s

    def forward(self, shared_representations, Y, rstartseqs, rendseqs, rseqs):
        re_representation, _ = self.birnn(shared_representations)
        re_representation = self.trim_embeddings(re_representation, rstartseqs, rendseqs)
        
>>>>>>> 73a791ab

class CharRNN(nn.Module):
    """
    Trains character level embeddings via Bidirectional LSTM.
    """

    def __init__(self, cemb, num_layers=1, recurrent_unit="gru"):
        """
        Initialise.

        :param cemb: nn.Embedding for the characters
        :param num_layers: number of layers in this biRNN
        :param recurrent_unit: the type of recurrent unit to use for biRNN - GRU or LSTM
        """

        super(CharRNN, self).__init__()
        self.cemb = cemb
        self.num_layers = num_layers
        if recurrent_unit == "gru":
            self.birnn = nn.GRU(cemb.embedding_dim, cemb.embedding_dim, num_layers, bidirectional=True)
        else:
            self.birnn = nn.LSTM(cemb.embedding_dim, cemb.embedding_dim, num_layers, bidirectional=True)

    def forward(self, padded_chars, char_lengths):
        """
        Do a forward pass to learn the character embeddings.

        :param padded_chars: the padded character encodings
        :param char_lengths: lengths of the words
        :return: learned character embeddings in the form of biRNN hidden vector
        """
        B = len(char_lengths)
        packed = pack_padded_sequence(self.cemb(padded_chars), char_lengths,
                                      batch_first=True, enforce_sorted=False)
        _, (final_h, _) = self.birnn(packed)
        return final_h<|MERGE_RESOLUTION|>--- conflicted
+++ resolved
@@ -67,13 +67,8 @@
         """
 
         shared_representations = self.shared_layers(C, C_lengths, sents)
-<<<<<<< HEAD
         ner_score, tag_embeddings = self.ner_layers(shared_representations, Y)
         re_score = self.re_layers(rstartseqs, rendseqs, rseqs, sents, shared_representations, tag_embeddings)
-=======
-        ner_score = self.ner_layers(shared_representations, Y)
-        re_score = self.re_layers(shared_representations, Y, rstartseqs, rendseqs, rseqs)
->>>>>>> 73a791ab
         return ner_score
 
     def do_epoch(self, epoch_num, train_batches, clip, optim, check_interval=200):
@@ -277,31 +272,24 @@
 
         self.FFNNr2 = nn.Linear(hidden_dim, num_rel_types)
 
-<<<<<<< HEAD
-    def forward(self, rstartseqs, rendseqs, rseqs, raw_sentences, shared_representations, tag_embeddings):
-        """
-
-        :param shared_representations:
-        :param tag_embeddings:
-        :return:
-        """
-
-        concatenated_input = torch.cat([shared_representations, tag_embeddings], dim=2)
-        print([len(x) for x in rendseqs])
-        print([len(x) for x in raw_sentences], concatenated_input.size())
-        s
-
-=======
     def trim_embeddings(self, embeddings, rstartseqs, rendseqs):
         print(embeddings.shape, rstartseqs, rendseqs)
         B, T, E = embeddings.shape
         s
 
-    def forward(self, shared_representations, Y, rstartseqs, rendseqs, rseqs):
+    def forward(self, shared_representations, Y, tag_embeddings, rstartseqs, rendseqs, rseqs):
+        """
+        :param shared_representations:
+        :param Y:
+        :param tag_embeddings:
+        :param rstartseqs:
+        :param rendseqs
+        :param rseqs
+        :return:
+        """
         re_representation, _ = self.birnn(shared_representations)
         re_representation = self.trim_embeddings(re_representation, rstartseqs, rendseqs)
-        
->>>>>>> 73a791ab
+        concatenated_input = torch.cat([shared_representations, tag_embeddings], dim=2)
 
 class CharRNN(nn.Module):
     """
